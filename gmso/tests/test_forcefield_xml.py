--- conflicted
+++ resolved
@@ -16,17 +16,7 @@
     def ff(self):
         return ForceField(get_path('ff-example0.xml'))
 
-<<<<<<< HEAD
-=======
-    @pytest.fixture
-    def charm_ff(self):
-        return ForceField(get_path('topology-charmm.xml'))
 
-    @pytest.fixture
-    def opls_charm_buck_ff(self):
-        return ForceField(get_path('opls_charmm_buck.xml'))
-
->>>>>>> 7ea0f5fe
     def test_ff_name_version_from_xml(self, ff):
         assert ff.name == 'ForceFieldOne'
         assert ff.version == '0.4.1'
@@ -116,13 +106,10 @@
         assert ff.dihedral_types['Xe~Xe~Xe~Xe'].parameters['z'] == u.unyt_quantity(20, u.kJ / u.mol)
         assert ff.dihedral_types['Xe~Xe~Xe~Xe'].member_types == ['Xe', 'Xe', 'Xe', 'Xe']
 
-<<<<<<< HEAD
+
     def test_ff_charmm_xml(self):
         charm_ff = ForceField(get_path('trimmed_charmm.xml'))
-=======
-    @pytest.mark.skip
-    def test_ff_charmm_xml(self, charm_ff):
->>>>>>> 7ea0f5fe
+
         assert charm_ff.name == 'topologyCharmm'
         assert "*~CS~SS~*" in charm_ff.dihedral_types
 
