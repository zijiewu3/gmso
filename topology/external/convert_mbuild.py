import mbuild as mb
import unyt as u

from topology.core.topology import Topology
from topology.core.site import Site

def from_mbuild(compound):
    msg = ("Provided argument that is not an mbuild Compound")
    assert isinstance(compound, mb.Compound), msg

    top = Topology(name=compound.name)
    site_map = dict()
    for child in compound.particles():
<<<<<<< HEAD
        pos = child.xyz * u.nanometer
        site = Site(name=child.name, position=pos)
        map[child] = site
=======
        site = Site(name=child.name, position=child.xyz)
        site_map[child] = site
>>>>>>> a7a6fc1d
        top.add_site(site)

    for b1, b2 in compound.bonds():
        if site_map[b2] not in site_map[b1].connections:
            site_map[b1].add_connection(site_map[b2])
        if site_map[b1] not in site_map[b2].connections:
            site_map[b2].add_connection(site_map[b1])

    top.update_connection_list()

    return top

def to_mbuild(topology):
    msg = ("Provided argument that is not a topology")
    assert isinstance(topology, Topology), msg

    compound = mb.Compound()
    if topology.name is None:
        compound.name = 'Compound'
    else:
        compound.name = topology.name

    particle_map = dict()
    for site in topology.site_list:
        particle = mb.Compound(name=site.name, pos=site.position[0])
        particle_map[site] = particle
        compound.add(particle)

    for connect in topology.connection_list:
        compound.add_bond((particle_map[connect.site1], particle_map[connect.site2]))

    return compound<|MERGE_RESOLUTION|>--- conflicted
+++ resolved
@@ -11,14 +11,9 @@
     top = Topology(name=compound.name)
     site_map = dict()
     for child in compound.particles():
-<<<<<<< HEAD
         pos = child.xyz * u.nanometer
         site = Site(name=child.name, position=pos)
-        map[child] = site
-=======
-        site = Site(name=child.name, position=child.xyz)
         site_map[child] = site
->>>>>>> a7a6fc1d
         top.add_site(site)
 
     for b1, b2 in compound.bonds():
