--- conflicted
+++ resolved
@@ -4,7 +4,6 @@
 import unyt as u
 import parmed as pmd
 
-<<<<<<< HEAD
 from topology.core.topology import Topology
 from topology.core.box import Box
 from topology.core.site import Site
@@ -13,10 +12,7 @@
 from topology.core.atom_type import AtomType
 from topology.core.bond_type import BondType
 from topology.core.angle_type import AngleType
-=======
-from topology import *
 from topology.external.convert_parmed import from_parmed
->>>>>>> 807f3d49
 
 from topology.tests.base_test import BaseTest
 from topology.testing.utils import allclose
