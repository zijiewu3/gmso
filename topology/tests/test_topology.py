from copy import deepcopy

import numpy as np
import unyt as u
import pytest

from topology.core.topology import Topology
from topology.core.box import Box
from topology.core.site import Site
from topology.core.bond import Bond
from topology.core.angle import Angle
from topology.core.dihedral import Dihedral
from topology.core.atom_type import AtomType
from topology.core.bond_type import BondType
from topology.core.angle_type import AngleType
from topology.core.dihedral_type import DihedralType
from topology.external.convert_parmed import from_parmed

from topology.tests.base_test import BaseTest
from topology.exceptions import TopologyError
from topology.utils.testing import allclose
from topology.tests.base_test import BaseTest
from topology.utils.io import get_fn, import_, has_parmed


if has_parmed:
    pmd = import_('parmed')

class TestTopology(BaseTest):
    def test_new_topology(self):
        top = Topology(name='mytop')
        assert top.name == 'mytop'

    def test_change_comb_rule(self):
        top = Topology()
        assert top.combining_rule == 'lorentz'
        top.combining_rule = 'geometric'
        assert top.combining_rule == 'geometric'
        with pytest.raises(TopologyError):
            top.combining_rule = 'kong'

    def test_add_site(self):
        top = Topology()
        site = Site(name='site')

        assert top.n_sites == 0
        top.add_site(site)
        assert top.n_sites == 1

    def test_add_connection(self):
        top = Topology()
        site1 = Site(name='site1')
        site2 = Site(name='site2')
        connect = Bond(connection_members=[site1,site2])

        top.add_connection(connect)
        top.add_site(site1)
        top.add_site(site2)


        assert len(top.connections) == 1

    def test_add_box(self):
        top = Topology()
        box = Box(2*u.nm*np.ones(3))

        assert top.box is None
        top.box = box
        assert top.box is not None
        assert allclose(top.box.lengths, u.nm*2*np.ones(3))

    def test_positions_dtype(self):
        top = Topology()
        site1 = Site(name='site1')
        top.add_site(site1)

        assert set([type(site.position) for site in top.sites]) == {u.unyt_array}
        assert set([site.position.units for site in top.sites]) == {u.nm}

        assert top.positions().dtype == float
        assert top.positions().units == u.nm
        assert isinstance(top.positions(), u.unyt_array)

    def test_eq_types(self, top, box):
        assert top != box

        diff_name = deepcopy(top)
        diff_name.name = 'othertop'
        assert top != diff_name

    def test_eq_sites(self, top, charge):
        ref = deepcopy(top)
        wrong_n_sites = deepcopy(top)
        assert top == wrong_n_sites
        ref.add_site(Site())
        assert ref != wrong_n_sites

        ref = deepcopy(top)
        wrong_position = deepcopy(top)
        ref.add_site(Site(position=u.nm*[0, 0, 0]))
        wrong_position.add_site(Site(position=u.nm*[1, 1, 1]))
        assert top != wrong_position

        ref = deepcopy(top)
        wrong_charge = deepcopy(top)
        ref.add_site(Site(charge=charge))
        wrong_charge.add_site(Site(charge=-1*charge))
        assert ref != wrong_charge

        ref = deepcopy(top)
        wrong_atom_type = deepcopy(top)
        ref.add_site(Site(atom_type=AtomType(expression='epsilon*sigma')))
        wrong_atom_type.add_site(Site(atom_type=AtomType(expression='sigma')))
        assert ref != wrong_atom_type

    @pytest.mark.skipif(not has_parmed, reason="ParmEd is not installed")
    def test_eq_bonds(self):
        ref = pmd.load_file(get_fn('ethane.top'),
                            xyz=get_fn('ethane.gro'))

        missing_bond = deepcopy(ref)
        missing_bond.bonds[0].delete()

        assert ref != missing_bond

        bad_bond_type = deepcopy(ref)
        bad_bond_type.bond_types[0].k = 22

        assert ref != bad_bond_type

    @pytest.mark.skipif(not has_parmed, reason="ParmEd is not installed")
    def test_eq_angles(self):
        ref = pmd.load_file(get_fn('ethane.top'),
                            xyz=get_fn('ethane.gro'))

        missing_angle = deepcopy(ref)
        missing_angle.angles[0].delete()

        assert ref != missing_angle

        bad_angle_type = deepcopy(ref)
        bad_angle_type.angle_types[0].k = 22

        assert ref != bad_angle_type

<<<<<<< HEAD
    def test_eq_dihedrals(self):
        ref = pmd.load_file(get_fn('ethane.top'),
                            xyz=get_fn('ethane.gro'))

        missing_dihedral = deepcopy(ref)
        missing_dihedral.rb_torsions[0].delete()

        assert ref != missing_dihedral

        bad_dihedral_type = deepcopy(ref)
        bad_dihedral_type.rb_torsion_types[0].k = 22

        assert ref != bad_dihedral_type

=======
    @pytest.mark.skipif(not has_parmed, reason="ParmEd is not installed")
>>>>>>> 3150ecc6
    def test_eq_overall(self):
        ref = pmd.load_file(get_fn('ethane.top'),
                            xyz=get_fn('ethane.gro'))

        top1 = from_parmed(ref)
        top2 = from_parmed(ref)

        assert top1 == top2

    def test_add_untyped_site_update(self):
        untyped_site = Site(atom_type=None)

        top = Topology()
        assert len(top.atom_types) == 0
        top.add_site(untyped_site, update_types=False)
        assert len(top.atom_types) == 0

        top = Topology()
        assert len(top.atom_types) == 0
        top.add_site(untyped_site, update_types=True)
        assert len(top.atom_types) == 0

    def test_add_typed_site_update(self):
        typed_site = Site(atom_type=AtomType())

        top = Topology()
        assert len(top.atom_types) == 0
        top.add_site(typed_site, update_types=False)
        assert len(top.atom_types) == 0

        top= Topology()
        assert len(top.atom_types) == 0
        top.add_site(typed_site, update_types=True)
        assert len(top.atom_types) == 1

    def test_add_untyped_bond_update(self):
        site1 = Site(atom_type=None)
        site2 = Site(atom_type=None)
        bond = Bond(connection_members=[site1, site2], connection_type=None)

        top = Topology()
        assert len(top.bond_types) == 0
        top.add_connection(bond, update_types=False)
        assert len(top.bond_types) == 0

        top = Topology()
        assert len(top.bond_types) == 0
        top.add_connection(bond, update_types=True)
        assert len(top.bond_types) == 0

    def test_add_typed_bond_update(self):
        site1 = Site(atom_type=None)
        site2 = Site(atom_type=None)
        bond = Bond(connection_members=[site1, site2],
                    connection_type=BondType())

        top = Topology()
        top.add_site(site1)
        top.add_site(site2)
        top.add_connection(bond, update_types=False)
        assert len(top.connection_types) == 0

        top = Topology()
        top.add_connection(bond, update_types=True)
        assert len(top.bond_types) == 1

    def test_top_update(self):
        top = Topology()
        top.update_top()
        assert top.n_sites == 0
        assert len(top.atom_types) == 0
        assert len(top.atom_type_expressions) == 0
        assert top.n_connections == 0
        assert len(top.connection_types) == 0
        assert len(top.connection_type_expressions) == 0

        atomtype = AtomType()
        site1 = Site(name='site1', atom_type=atomtype)
        top.add_site(site1)
        site2 = Site(name='site2', atom_type=atomtype)
        top.add_site(site2)
        assert top.n_sites == 2
        #assert len(top.atom_types) == 0
        #assert len(top.atom_type_expressions) == 0
        #assert top.n_connections == 0
        #assert len(top.connection_types) == 0
        #assert len(top.connection_type_expressions) == 0
        #top.update_atom_types()
        #assert top.n_sites == 2
        assert len(top.atom_types) == 1
        assert len(top.atom_type_expressions) == 1
        assert top.n_connections == 0
        assert len(top.connection_types) == 0
        assert len(top.connection_type_expressions) == 0


        ctype = BondType()
        connection_12 = Bond(connection_members=[site1, site2],
                             connection_type=ctype)
        top.add_connection(connection_12)
        #assert top.n_sites == 2
        #assert len(top.atom_types) == 1
        #assert len(top.atom_type_expressions) == 1
        #assert top.n_connections == 1
        #assert len(top.connection_types) == 0
        #assert len(top.connection_type_expressions) == 0
        #top.update_connection_types()
        assert top.n_sites == 2
        assert len(top.atom_types) == 1
        assert len(top.atom_type_expressions) == 1
        assert top.n_connections == 1
        assert len(top.connection_types) == 1
        assert len(top.connection_type_expressions) == 1

        site1.atom_type = AtomType(expression='sigma*epsilon')
        assert top.n_sites == 2
        assert len(top.atom_types) == 1
        assert len(top.atom_type_expressions) == 1
        assert top.n_connections == 1
        assert len(top.connection_types) == 1
        assert len(top.connection_type_expressions) == 1
        top.update_atom_types()
        assert top.n_sites == 2
        assert len(top.atom_types) == 2
        assert len(top.atom_type_expressions) == 2
        assert top.n_connections == 1
        assert len(top.connection_types) == 1
        assert len(top.connection_type_expressions) == 1

    def test_atomtype_update(self):
        top = Topology()

        assert top.n_sites == 0
        assert top.n_bonds == 0
        assert top.n_connections == 0

        atype1 = AtomType(expression='sigma + epsilon')
        atype2 = AtomType(expression='sigma * epsilon')
        site1 = Site('a', atom_type=atype1)
        site2 = Site('b', atom_type=atype2)
        top.add_site(site1)
        top.add_site(site2)
        #assert top.n_sites == 2
        #assert len(top.atom_types) == 0
        #assert len(top.atom_type_expressions) == 0

        #top.update_atom_types()
        assert top.n_sites == 2
        assert len(top.atom_types) == 2
        assert len(top.atom_type_expressions) == 2

    def test_bond_bondtype_update(self):
        top = Topology()

        atype1 = AtomType(expression='sigma + epsilon')
        atype2 = AtomType(expression='sigma * epsilon')
        site1 = Site('a', atom_type=atype1)
        site2 = Site('b', atom_type=atype2)
        btype = BondType()
        bond = Bond(connection_members=[site1, site2], connection_type=btype)
        top.add_site(site1)
        top.add_site(site2)
        top.add_connection(bond)

        #assert top.n_connections == 1
        #assert top.n_bonds == 0
        #assert len(top.bond_types) == 0
        #assert len(top.bond_type_expressions) == 0

        #top.update_bond_list()
        #assert top.n_bonds == 1
        #assert len(top.bond_types) == 0
        #assert len(top.bond_type_expressions) == 0

        #top.update_bond_types()
        assert top.n_bonds == 1
        assert len(top.bond_types) == 1
        assert len(top.bond_type_expressions) == 1

    def test_angle_angletype_update(self):
        top = Topology()

        atype1 = AtomType(expression='sigma + epsilon')
        atype2 = AtomType(expression='sigma * epsilon')
        site1 = Site('a', atom_type=atype1)
        site2 = Site('b', atom_type=atype2)
        site3 = Site('c', atom_type=atype2)
        atype = AngleType()
        angle = Angle(connection_members=[site1, site2, site3], connection_type=atype, name='angle_name')
        top.add_site(site1)
        top.add_site(site2)
        top.add_site(site3)
        top.add_connection(angle)

        #assert top.n_connections == 1
        #assert top.n_angles == 0
        #assert len(top.angle_types) == 0
        #assert len(top.angle_type_expressions) == 0

        #top.update_angle_list()
        #assert top.n_angles == 1
        #assert len(top.angle_types) == 0
        #assert len(top.angle_type_expressions) == 0

        #top.update_angle_types()
        assert top.n_angles == 1
        assert len(top.angle_types) == 1
        assert len(top.angle_type_expressions) == 1
        assert len(top.atom_type_expressions) == 2

<<<<<<< HEAD
    def test_dihedral_dihedraltype_update(self):
        top = Topology()

        atype1 = AtomType(expression='sigma + epsilon')
        atype2 = AtomType(expression='sigma * epsilon')
        site1 = Site('a', atom_type=atype1)
        site2 = Site('b', atom_type=atype2)
        site3 = Site('c', atom_type=atype2)
        site4 = Site('d', atom_type=atype1)
        atype = DihedralType()
        dihedral = Dihedral(connection_members=[site1, site2, site3, site4], connection_type=atype)
        top.add_site(site1)
        top.add_site(site2)
        top.add_site(site3)
        top.add_site(site4)
        top.add_connection(dihedral)

        #assert top.n_connections == 1
        #assert top.n_dihedrals == 0
        #assert len(top.dihedral_types) == 0
        #assert len(top.dihedral_type_expressions) == 0

        #top.update_dihedral_list()
        #assert top.n_dihedrals == 1
        #assert len(top.dihedral_types) == 0
        #assert len(top.dihedral_type_expressions) == 0

        #top.update_dihedral_types()
        assert top.n_dihedrals == 1
        assert len(top.dihedral_types) == 1
        assert len(top.dihedral_type_expressions) == 1
        assert len(top.atom_type_expressions) == 2
=======
    def test_parametrization(self):
        top = Topology()

        assert top.typed == False
        top.add_site(Site(atom_type=AtomType()))

        assert top.typed == True
        assert top.is_typed() == True
        assert top.typed == True

    def test_parametrization_setter(self):
        top = Topology()

        assert top.typed == False
        assert top.is_typed() == False
        top.typed = True
        assert top.typed == True
        assert top.is_typed() == False
>>>>>>> 3150ecc6
<|MERGE_RESOLUTION|>--- conflicted
+++ resolved
@@ -143,7 +143,7 @@
 
         assert ref != bad_angle_type
 
-<<<<<<< HEAD
+    @pytest.mark.skipif(not has_parmed, reason="ParmEd is not installed")
     def test_eq_dihedrals(self):
         ref = pmd.load_file(get_fn('ethane.top'),
                             xyz=get_fn('ethane.gro'))
@@ -158,9 +158,7 @@
 
         assert ref != bad_dihedral_type
 
-=======
     @pytest.mark.skipif(not has_parmed, reason="ParmEd is not installed")
->>>>>>> 3150ecc6
     def test_eq_overall(self):
         ref = pmd.load_file(get_fn('ethane.top'),
                             xyz=get_fn('ethane.gro'))
@@ -371,7 +369,6 @@
         assert len(top.angle_type_expressions) == 1
         assert len(top.atom_type_expressions) == 2
 
-<<<<<<< HEAD
     def test_dihedral_dihedraltype_update(self):
         top = Topology()
 
@@ -404,7 +401,7 @@
         assert len(top.dihedral_types) == 1
         assert len(top.dihedral_type_expressions) == 1
         assert len(top.atom_type_expressions) == 2
-=======
+
     def test_parametrization(self):
         top = Topology()
 
@@ -422,5 +419,4 @@
         assert top.is_typed() == False
         top.typed = True
         assert top.typed == True
-        assert top.is_typed() == False
->>>>>>> 3150ecc6
+        assert top.is_typed() == False