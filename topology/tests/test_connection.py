import pytest

from topology.core.connection import Connection
from topology.core.potential import Potential
from topology.core.site import Site
from topology.tests.base_test import BaseTest
from topology.exceptions import TopologyError


class TestConnection(BaseTest):
    def test_connection_nonparametrized(self):
        site1 = Site(name='site1')
        site2 = Site(name='site2')

        assert site1.n_connections == 0
        assert site2.n_connections == 0

        connect = Connection(connection_members=[site1, site2])

        assert site1.n_connections == 1
        assert site2.n_connections == 1
        assert connect.connection_type is None

    def test_connection_parametrized(self):
        site1 = Site(name='site1')
        site2 = Site(name='site2')

        assert site1.n_connections == 0
        assert site2.n_connections == 0
        c_type = Potential()
        name = 'name'

        connect = Connection(connection_members=[site1, site2],
                             connection_type=c_type,
                             name=name)

        assert site1.n_connections == 1
        assert site2.n_connections == 1
        assert len(connect.connection_members) == 2
        assert connect.connection_type is not None
        assert connect.name == name

    def test_connection_fake(self):
        site1 = Site(name='site1')
        site2 = Site(name='site2')
        with pytest.raises(TopologyError):
            Connection(connection_members=['fakesite1', 'fakesite2'])

    def test_bond_fake_ctype(self):
        site1 = Site(name='site1')
        site2 = Site(name='site2')
        with pytest.raises(TopologyError):
            Connection(connection_members=[site1, site2],
<<<<<<< HEAD
                       connection_type='Fake ctype')

    def test_connection_eq(self):
        site1 = Site(name='site1', position=[0, 0, 0])
        site2 = Site(name='site2', position=[1, 1, 1])

        ref_connection = Connection(
            connection_members=[site1, site2],
        )

        same_connection = Connection(
            connection_members=[site1, site2],
        )

        diff_connection = Connection(
            connection_members=[site2, site2],
        )

        assert ref_connection == same_connection
        assert ref_connection != diff_connection
=======
                       connection_type='Fake ctype',
                       name='fake')
>>>>>>> 4331c480
<|MERGE_RESOLUTION|>--- conflicted
+++ resolved
@@ -51,8 +51,8 @@
         site2 = Site(name='site2')
         with pytest.raises(TopologyError):
             Connection(connection_members=[site1, site2],
-<<<<<<< HEAD
-                       connection_type='Fake ctype')
+                       connection_type='Fake ctype',
+                       name='fake')
 
     def test_connection_eq(self):
         site1 = Site(name='site1', position=[0, 0, 0])
@@ -71,8 +71,4 @@
         )
 
         assert ref_connection == same_connection
-        assert ref_connection != diff_connection
-=======
-                       connection_type='Fake ctype',
-                       name='fake')
->>>>>>> 4331c480
+        assert ref_connection != diff_connection