import warnings
from topology.core.potential import Potential
from topology.core.site import Site
from topology.exceptions import TopologyError


class Connection(object):
    """ An abstract object that lists connected partners and their type
    This functions as a super-class for any connected groups (bonds,
    angles, dihedrals, etc), with a property for the conection_type

    Parameters
    ----------
    connection_members : list of topology.Site
        A list of constituents in this connection. Should be in order
    connection_type : topology.Potential
        An instance of topology.Potential that describes
        the potential function and parameters of this interaction
    name : string
        A unique name for the connection. Used for writing hoomdxml
        bonds/angles/dihedrals
        """
    def __init__(self, connection_members=[], connection_type=None, name="Connection"):
        self._connection_members = _validate_connection_members(connection_members)
        self._connection_type = _validate_connection_type(connection_type)
        self._name = _validate_name(name)
        self._update_members()

    @property
    def connection_members(self):
        return self._connection_members

    @connection_members.setter
    def connection_members(self, connection_members):
        self._connection_members = _validate_connection_members(connection_members)

    @property
    def connection_type(self):
        return self._connection_type

    @connection_type.setter
    def connection_type(self, contype):
        self._connection_type = _validate_connection_type(contype)

    @property
    def name(self):
        return self._name

    @name.setter
    def name(self, conname):
        self._name = _validate_name(conname)

    def _update_members(self):
        for partner in self.connection_members:
            if self not in partner.connections:
                partner.add_connection(self)

    def __repr__(self):
        descr = '<{}-partner Connection, id {}, '.format(
                len(self.connection_members), id(self))
        descr += 'type {}'.format(self.connection_type)
        if self.name:
            descr += ', name {}'.format(self.name)
        descr += '>'

        return descr

    def __eq__(self, other):
<<<<<<< HEAD
        return hash(self) == hash(other)
=======
        bond_partner_match = (self.connection_members == other.connection_members)
        ctype_match = (self.connection_type == other.connection_type)
        name_match = (self.name == other.name)
        return all([bond_partner_match, ctype_match, name_match])
>>>>>>> 4331c480

    def __hash__(self):
        if self.connection_type:
            return hash(
                tuple(
                    (
                        self.connection_type,
                        tuple(self.connection_members),
                    )
                )
            )
        return hash(tuple(self.connection_members))

def _validate_connection_members(connection_members):
    for partner in connection_members:
        if not isinstance(partner, Site):
            raise TopologyError("Supplied non-Site {}".format(partner))
    return connection_members

def _validate_connection_type(c_type):
    if c_type is None:
        warnings.warn("Non-parametrized Connection detected")
    elif not isinstance(c_type, Potential):
        raise TopologyError("Supplied non-Potential {}".format(c_type))
    return c_type

def _validate_name(conname):
    if not isinstance(conname, str):
        raise TopologyError("Supplied name {} is not a string".format(conname))
    return conname<|MERGE_RESOLUTION|>--- conflicted
+++ resolved
@@ -66,20 +66,14 @@
         return descr
 
     def __eq__(self, other):
-<<<<<<< HEAD
         return hash(self) == hash(other)
-=======
-        bond_partner_match = (self.connection_members == other.connection_members)
-        ctype_match = (self.connection_type == other.connection_type)
-        name_match = (self.name == other.name)
-        return all([bond_partner_match, ctype_match, name_match])
->>>>>>> 4331c480
 
     def __hash__(self):
         if self.connection_type:
             return hash(
                 tuple(
                     (
+                        self.name,
                         self.connection_type,
                         tuple(self.connection_members),
                     )
